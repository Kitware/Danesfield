# conda_env.yml
# Configuration file for creating a Conda Environment with dependencies needed for Danesfield.
# Create the environment by running the following command (after installing Miniconda):
#   $ conda env create -f conda_env.yml
# then:
# source activate core3d-dev
# conda install -c kitware-geospatial core3d-tf_ops
# conda install -c conda-forge opencv
#
# For macs (that dont have nvidia GPUS) you don't execute the last step.

name: core3d-dev

channels:
- kitware-geospatial
- pytorch
- conda-forge
- defaults

dependencies:
- pubgeo-core3d-metrics
- gdal
- libgdal
- pdal
- python-pdal
- texture-atlas
- gaia
- pyproj
- scipy
- vtk
- jsonschema
- geojson
- flake8
- pytest
<<<<<<< HEAD
- pytorch=0.4.*
=======
# Rutgers needs 0.3.*, we need cuda 9 and python 3.6
- cuda90
- pytorch=0.3.*
>>>>>>> 177a9bf4
- shapely
- scikit-learn
- scikit-image
- liblas
- flann
- python-pcl
- pcl
- cgal
- xorg-libsm
- xorg-libX11
- core3d-purdue
- pip:
  - ubelt
  - plyfile
- torchvision
- tqdm
- matplotlib
- requests<|MERGE_RESOLUTION|>--- conflicted
+++ resolved
@@ -32,13 +32,9 @@
 - geojson
 - flake8
 - pytest
-<<<<<<< HEAD
+# Rutgers needs 0.4.*, we need cuda 9 and python 3.6
+- cuda90
 - pytorch=0.4.*
-=======
-# Rutgers needs 0.3.*, we need cuda 9 and python 3.6
-- cuda90
-- pytorch=0.3.*
->>>>>>> 177a9bf4
 - shapely
 - scikit-learn
 - scikit-image
