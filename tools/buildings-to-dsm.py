#!/usr/bin/env python

import argparse
import gdal
import glob
import numpy
import logging
import os
<<<<<<< HEAD
=======
import re
import sys
>>>>>>> 02fb2bf8
import vtk
from vtk.numpy_interface import dataset_adapter as dsa
from vtk.util import numpy_support

<<<<<<< HEAD

def main(args):
    parser = argparse.ArgumentParser(
        description='Render a DSM from a DTM and polygons representing buildings.')
    parser.add_argument("buildings", help="Buildings polygonal file")
    parser.add_argument("dtm", help="Digital terain model (DTM)")
    parser.add_argument("dsm", help="Resulting digital surface model (DSM)")
    parser.add_argument("--render_png", action="store_true",
                        help="Do not save the DSM, render into a PNG instead.")
    parser.add_argument("--render_cls", action="store_true",
                        help="Render a buildings mask: render buildings label (6), "
                             "background (2) and no DTM.")
    parser.add_argument("--buildings_only", action="store_true",
                        help="Do not use the DTM, use only the buildings.")
    parser.add_argument("--debug", action="store_true",
                        help="Save intermediate results")
    args = parser.parse_args(args)
=======
parser = argparse.ArgumentParser(
    description='Render a DSM from a DTM and polygons representing buildings.')
parser.add_argument("input_buildings", help="Input buildings polygonal file")
parser.add_argument("input_dtm", help="Input digital terain model (DTM)")
parser.add_argument("output_dsm", help="Output digital surface model (DSM)")
parser.add_argument("--render_png", action="store_true",
                    help="Do not save the DSM, render into a PNG instead.")
parser.add_argument("--render_cls", action="store_true",
                    help="Render a buildings mask: render buildings label (6), background (2) and no DTM.")
parser.add_argument("--buildings_only", action="store_true",
                    help="Do not use the DTM, use only the buildings.")
parser.add_argument("--debug", action="store_true",
                    help="Save intermediate results")
args = parser.parse_args()

# open the DTM
dtm = gdal.Open(args.input_dtm, gdal.GA_ReadOnly)
if not dtm:
    print("Error: Failed to open DTM {}".format(args.input_dtm))
    sys.exit(1)
>>>>>>> 02fb2bf8

    # open the DTM
    dtm = gdal.Open(args.dtm, gdal.GA_ReadOnly)
    if not dtm:
        raise RuntimeError("Error: Failed to open DTM {}".format(args.dtm))

    dtmDriver = dtm.GetDriver()
    dtmDriverMetadata = dtmDriver.GetMetadata()
    dsm = None
    dtmBounds = [0.0, 0.0, 0.0, 0.0]
    if dtmDriverMetadata.get(gdal.DCAP_CREATE) == "YES":
        print("Create destination image "
              "size:({}, {}) ...".format(dtm.RasterXSize,
                                         dtm.RasterYSize))
        # georeference information
        projection = dtm.GetProjection()
        transform = dtm.GetGeoTransform()
        gcpProjection = dtm.GetGCPProjection()
        gcps = dtm.GetGCPs()
        options = []
        # ensure that space will be reserved for geographic corner coordinates
        # (in DMS) to be set later
        if (dtmDriver.ShortName == "NITF" and not projection):
            options.append("ICORDS=G")
        if args.render_cls:
            eType = gdal.GDT_Byte
        else:
            eType = gdal.GDT_Float32
        dsm = dtmDriver.Create(
            args.dsm, xsize=dtm.RasterXSize,
            ysize=dtm.RasterYSize, bands=1, eType=eType,
            options=options)
        if (projection):
            # georeference through affine geotransform
            dsm.SetProjection(projection)
            dsm.SetGeoTransform(transform)
        else:
            # georeference through GCPs
            dsm.SetGCPs(gcps, gcpProjection)
            gdal.GCPsToGeoTransform(gcps, transform)
        corners = [[0, 0], [0, dtm.RasterYSize],
                   [dtm.RasterXSize, dtm.RasterYSize], [dtm.RasterXSize, 0]]
        geoCorners = numpy.zeros((4, 2))
        for i, corner in enumerate(corners):
            geoCorners[i] = [
                transform[0] + corner[0] * transform[1] +
                corner[1] * transform[2],
                transform[3] + corner[0] * transform[4] +
                corner[1] * transform[5]]
        dtmBounds[0] = numpy.min(geoCorners[:, 0])
        dtmBounds[1] = numpy.max(geoCorners[:, 0])
        dtmBounds[2] = numpy.min(geoCorners[:, 1])
        dtmBounds[3] = numpy.max(geoCorners[:, 1])

        if args.render_cls:
            # label for no building
            dtmRaster = numpy.full([dtm.RasterYSize, dtm.RasterXSize], 2)
            nodata = 0
        else:
            print("Reading the DTM {} size: ({}, {})\n"
                  "\tbounds: ({}, {}), ({}, {})...".format(
                      args.dtm, dtm.RasterXSize, dtm.RasterYSize,
                      dtmBounds[0], dtmBounds[1],
                      dtmBounds[2], dtmBounds[3]))
            dtmRaster = dtm.GetRasterBand(1).ReadAsArray()
            nodata = dtm.GetRasterBand(1).GetNoDataValue()
        print("Nodata: {}".format(nodata))
    else:
<<<<<<< HEAD
        raise RuntimeError("Driver {} does not supports Create().".format(dtmDriver))

    # read the buildings polydata, set Z as a scalar and project to XY plane
    print("Reading the buildings ...")
    if (os.path.isfile(args.buildings)):
        polyReader = vtk.vtkXMLPolyDataReader()
        polyReader.SetFileName(args.buildings)
        polyReader.Update()
        polyBuildingsVtk = polyReader.GetOutput()
=======
        eType = gdal.GDT_Float32
    dsm = dtmDriver.Create(
        args.output_dsm, xsize=dtm.RasterXSize,
        ysize=dtm.RasterYSize, bands=1, eType=eType,
        options=options)
    if (projection):
        # georeference through affine geotransform
        dsm.SetProjection(projection)
        dsm.SetGeoTransform(transform)
>>>>>>> 02fb2bf8
    else:
        # assume a folder with OBJ files
        buildingsFiles = glob.glob(args.buildings + "/*.obj")
        append = vtk.vtkAppendPolyData()
        for i, buildingsFileName in enumerate(buildingsFiles):
            objReader = vtk.vtkOBJReader()
            objReader.SetFileName(buildingsFileName)
            append.AddInputConnection(objReader.GetOutputPort())
        append.Update()
        polyBuildingsVtk = append.GetOutput()

    arrayName = "Elevation"
    polyBuildings = dsa.WrapDataObject(polyBuildingsVtk)
    polyElevation = polyBuildings.Points[:, 2]
    if args.render_cls:
<<<<<<< HEAD
        # label for buildings
        polyElevation[:] = 6
    polyElevationVtk = numpy_support.numpy_to_vtk(polyElevation)
    polyElevationVtk.SetName(arrayName)
    polyBuildings.PointData.SetScalars(polyElevationVtk)

    # Create the RenderWindow, Renderer
    #
    ren = vtk.vtkRenderer()
    renWin = vtk.vtkRenderWindow()
    renWin.OffScreenRenderingOn()
    renWin.SetSize(dtm.RasterXSize, dtm.RasterYSize)
    renWin.SetMultiSamples(0)
    renWin.AddRenderer(ren)

    # show the buildings
    trisBuildingsFilter = vtk.vtkTriangleFilter()
    trisBuildingsFilter.SetInputDataObject(polyBuildingsVtk)
    trisBuildingsFilter.Update()
=======
        # label for no building
        dtmRaster = numpy.full([dtm.RasterYSize, dtm.RasterXSize], 2)
        nodata = 0
    else:
        print("Reading the DTM {} size: ({}, {})\n"
            "\tbounds: ({}, {}), ({}, {})...".format(
            args.input_dtm, dtm.RasterXSize, dtm.RasterYSize, dtmBounds[0], dtmBounds[1],
            dtmBounds[2], dtmBounds[3]))
        dtmRaster = dtm.GetRasterBand(1).ReadAsArray()
        nodata = dtm.GetRasterBand(1).GetNoDataValue()
    print("Nodata: {}".format(nodata))
else:
    print("Driver {} does not supports Create().".format(dtmDriver))
    sys.exit(1)

# read the buildings polydata, set Z as a scalar and project to XY plane
print("Reading the buildings ...")
if (os.path.isfile(args.input_buildings)):
    polyReader = vtk.vtkXMLPolyDataReader()
    polyReader.SetFileName(args.input_buildings)
    polyReader.Update()
    polyBuildingsVtk = polyReader.GetOutput()
else:
    # assume a folder with OBJ files
    buildingsFiles = glob.glob(args.input_buildings + "/*.obj")
    offset = [0.0, 0.0, 0.0]
    axes = ['x', 'y', 'z']
    reFloatList = list("#. offset: ([-+]?(\d+(\.\d*)?|\.\d+)([eE][-+]?\d+)?)")
    with open(buildingsFiles[0]) as f:
        for i in range(3):
            reFloatList[1] = axes[i]
            reFloat = re.compile("".join(reFloatList))
            line = f.readline()
            match = reFloat.search(line)
            if match:
                offset[i] = float(match.group(1))
            else:
                break
    print("Offset: {}".format(offset))
    append = vtk.vtkAppendPolyData()
    transform = vtk.vtkTransform()
    transform.Translate(offset[0], offset[1], offset[2])
    for i, buildingsFileName in enumerate(buildingsFiles):
        objReader = vtk.vtkOBJReader()
        objReader.SetFileName(buildingsFileName)
        transformFilter = vtk.vtkTransformFilter()
        transformFilter.SetTransform(transform)
        transformFilter.SetInputConnection(objReader.GetOutputPort())
        append.AddInputConnection(transformFilter.GetOutputPort())
    append.Update()
    polyBuildingsVtk = append.GetOutput()
>>>>>>> 02fb2bf8

    p2cBuildings = vtk.vtkPointDataToCellData()
    p2cBuildings.SetInputConnection(trisBuildingsFilter.GetOutputPort())
    p2cBuildings.PassPointDataOn()
    p2cBuildings.Update()
    buildingsScalarRange = p2cBuildings.GetOutput().GetCellData().GetScalars().GetRange()

    if (args.debug):
        polyWriter = vtk.vtkXMLPolyDataWriter()
        polyWriter.SetFileName("p2c.vtp")
        polyWriter.SetInputConnection(p2cBuildings.GetOutputPort())
        polyWriter.Write()

    buildingsMapper = vtk.vtkPolyDataMapper()
    buildingsMapper.SetInputDataObject(p2cBuildings.GetOutput())

    buildingsActor = vtk.vtkActor()
    buildingsActor.SetMapper(buildingsMapper)
    ren.AddActor(buildingsActor)

    if (args.render_png):
        print("Render into a PNG ...")
        # Show the terrain.
        print("Converting the DTM into a surface ...")
        # read the DTM as a VTK object
        dtmReader = vtk.vtkGDALRasterReader()
        dtmReader.SetFileName(args.dtm)
        dtmReader.Update()
        dtmVtk = dtmReader.GetOutput()

        # Convert the terrain into a polydata.
        surface = vtk.vtkImageDataGeometryFilter()
        surface.SetInputDataObject(dtmVtk)

        # Make sure the polygons are planar, so need to use triangles.
        tris = vtk.vtkTriangleFilter()
        tris.SetInputConnection(surface.GetOutputPort())

<<<<<<< HEAD
        # Warp the surface by scalar values
        warp = vtk.vtkWarpScalar()
        warp.SetInputConnection(tris.GetOutputPort())
        warp.SetScaleFactor(1)
        warp.UseNormalOn()
        warp.SetNormal(0, 0, 1)
        warp.Update()
        dsmScalarRange = warp.GetOutput().GetPointData().GetScalars().GetRange()
=======
if (args.render_png):
    print("Render into a PNG ...")
    # Show the terrain.
    print("Converting the DTM into a surface ...")
    # read the DTM as a VTK object
    dtmReader = vtk.vtkGDALRasterReader()
    dtmReader.SetFileName(args.input_dtm)
    dtmReader.Update()
    dtmVtk = dtmReader.GetOutput()
>>>>>>> 02fb2bf8

        dtmMapper = vtk.vtkPolyDataMapper()
        dtmMapper.SetInputConnection(warp.GetOutputPort())
        dtmActor = vtk.vtkActor()
        dtmActor.SetMapper(dtmMapper)
        ren.AddActor(dtmActor)

        ren.ResetCamera()
        camera = ren.GetActiveCamera()
        camera.ParallelProjectionOn()
        camera.SetParallelScale((dtmBounds[3] - dtmBounds[2])/2)

        if (args.buildings_only):
            scalarRange = buildingsScalarRange
        else:
            scalarRange = [min(dsmScalarRange[0], buildingsScalarRange[0]),
                           max(dsmScalarRange[1], buildingsScalarRange[1])]
        lut = vtk.vtkColorTransferFunction()
        lut.AddRGBPoint(scalarRange[0], 0.23, 0.30, 0.75)
        lut.AddRGBPoint((scalarRange[0] + scalarRange[1]) / 2, 0.86, 0.86, 0.86)
        lut.AddRGBPoint(scalarRange[1], 0.70, 0.02, 0.15)

        dtmMapper.SetLookupTable(lut)
        dtmMapper.SetColorModeToMapScalars()
        buildingsMapper.SetLookupTable(lut)
        if (args.buildings_only):
            ren.RemoveActor(dtmActor)

        renWin.Render()
        windowToImageFilter = vtk.vtkWindowToImageFilter()
        windowToImageFilter.SetInput(renWin)
        windowToImageFilter.SetInputBufferTypeToRGBA()
        windowToImageFilter.ReadFrontBufferOff()
        windowToImageFilter.Update()

        writerPng = vtk.vtkPNGWriter()
        writerPng.SetFileName(args.dsm + ".png")
        writerPng.SetInputConnection(windowToImageFilter.GetOutputPort())
        writerPng.Write()
    else:
        print("Render into a floating point buffer ...")

        ren.ResetCamera()
        camera = ren.GetActiveCamera()
        camera.ParallelProjectionOn()
        camera.SetParallelScale((dtmBounds[3] - dtmBounds[2])/2)
        distance = camera.GetDistance()
        focalPoint = [(dtmBounds[0] + dtmBounds[1]) * 0.5,
                      (dtmBounds[3] + dtmBounds[2]) * 0.5,
                      (buildingsScalarRange[0] + buildingsScalarRange[1]) * 0.5]
        position = [focalPoint[0], focalPoint[1], focalPoint[2] + distance]
        camera.SetFocalPoint(focalPoint)
        camera.SetPosition(position)

<<<<<<< HEAD
        valuePass = vtk.vtkValuePass()
        valuePass.SetRenderingMode(vtk.vtkValuePass.FLOATING_POINT)
        # use the default scalar for point data
        valuePass.SetInputComponentToProcess(0)
        valuePass.SetInputArrayToProcess(vtk.VTK_SCALAR_MODE_USE_POINT_FIELD_DATA,
                                         arrayName)
        passes = vtk.vtkRenderPassCollection()
        passes.AddItem(valuePass)
        sequence = vtk.vtkSequencePass()
        sequence.SetPasses(passes)
        cameraPass = vtk.vtkCameraPass()
        cameraPass.SetDelegatePass(sequence)
        ren.SetPass(cameraPass)
        # We have to render the points first, otherwise we get a segfault.
        renWin.Render()
        valuePass.SetInputArrayToProcess(vtk.VTK_SCALAR_MODE_USE_CELL_FIELD_DATA, arrayName)
        renWin.Render()
        elevationFlatVtk = valuePass.GetFloatImageDataArray(ren)
        valuePass.ReleaseGraphicsResources(renWin)
=======
    writerPng = vtk.vtkPNGWriter()
    writerPng.SetFileName(args.output_dsm + ".png")
    writerPng.SetInputConnection(windowToImageFilter.GetOutputPort())
    writerPng.Write()
else:
    print("Render into a floating point buffer ...")
>>>>>>> 02fb2bf8

        print("Writing the DSM ...")
        elevationFlat = numpy_support.vtk_to_numpy(elevationFlatVtk)
        # VTK X,Y corresponds to numpy cols,rows. VTK stores arrays
        # in Fortran order.
        elevationTranspose = numpy.reshape(
            elevationFlat, [dtm.RasterXSize, dtm.RasterYSize], "F")
        # changes from cols, rows to rows,cols.
        elevation = numpy.transpose(elevationTranspose)
        # numpy rows increase as you go down, Y for VTK images increases as you go up
        elevation = numpy.flip(elevation, 0)
        if args.buildings_only:
            dsmElevation = elevation
        else:
            # elevation has nans in places other than buildings
            dsmElevation = numpy.fmax(dtmRaster, elevation)
        dsm.GetRasterBand(1).WriteArray(dsmElevation)
        dsm.GetRasterBand(1).SetNoDataValue(nodata)


<<<<<<< HEAD
if __name__ == '__main__':
    import sys
    try:
        main(sys.argv[1:])
    except Exception as e:
        logging.exception(e)
        sys.exit(1)
=======
    print("Writing the DSM ...")
    elevationFlat = numpy_support.vtk_to_numpy(elevationFlatVtk)
    # VTK X,Y corresponds to numpy cols,rows. VTK stores arrays
    # in Fortran order.
    elevationTranspose = numpy.reshape(
        elevationFlat, [dtm.RasterXSize, dtm.RasterYSize], "F")
    # changes from cols, rows to rows,cols.
    elevation = numpy.transpose(elevationTranspose)
    # numpy rows increase as you go down, Y for VTK images increases as you go up
    elevation = numpy.flip(elevation, 0)
    if args.buildings_only:
        dsmElevation = elevation
    else:
        # elevation has nans in places other than buildings
        dsmElevation = numpy.fmax(dtmRaster, elevation)
    dsm.GetRasterBand(1).WriteArray(dsmElevation)
    if nodata:
        dsm.GetRasterBand(1).SetNoDataValue(nodata)
>>>>>>> 02fb2bf8
<|MERGE_RESOLUTION|>--- conflicted
+++ resolved
@@ -6,23 +6,18 @@
 import numpy
 import logging
 import os
-<<<<<<< HEAD
-=======
 import re
-import sys
->>>>>>> 02fb2bf8
 import vtk
 from vtk.numpy_interface import dataset_adapter as dsa
 from vtk.util import numpy_support
 
-<<<<<<< HEAD
 
 def main(args):
     parser = argparse.ArgumentParser(
         description='Render a DSM from a DTM and polygons representing buildings.')
-    parser.add_argument("buildings", help="Buildings polygonal file")
-    parser.add_argument("dtm", help="Digital terain model (DTM)")
-    parser.add_argument("dsm", help="Resulting digital surface model (DSM)")
+    parser.add_argument("input_buildings", help="Input buildings polygonal file")
+    parser.add_argument("input_dtm", help="Input digital terain model (DTM)")
+    parser.add_argument("output_dsm", help="Output digital surface model (DSM)")
     parser.add_argument("--render_png", action="store_true",
                         help="Do not save the DSM, render into a PNG instead.")
     parser.add_argument("--render_cls", action="store_true",
@@ -33,33 +28,11 @@
     parser.add_argument("--debug", action="store_true",
                         help="Save intermediate results")
     args = parser.parse_args(args)
-=======
-parser = argparse.ArgumentParser(
-    description='Render a DSM from a DTM and polygons representing buildings.')
-parser.add_argument("input_buildings", help="Input buildings polygonal file")
-parser.add_argument("input_dtm", help="Input digital terain model (DTM)")
-parser.add_argument("output_dsm", help="Output digital surface model (DSM)")
-parser.add_argument("--render_png", action="store_true",
-                    help="Do not save the DSM, render into a PNG instead.")
-parser.add_argument("--render_cls", action="store_true",
-                    help="Render a buildings mask: render buildings label (6), background (2) and no DTM.")
-parser.add_argument("--buildings_only", action="store_true",
-                    help="Do not use the DTM, use only the buildings.")
-parser.add_argument("--debug", action="store_true",
-                    help="Save intermediate results")
-args = parser.parse_args()
-
-# open the DTM
-dtm = gdal.Open(args.input_dtm, gdal.GA_ReadOnly)
-if not dtm:
-    print("Error: Failed to open DTM {}".format(args.input_dtm))
-    sys.exit(1)
->>>>>>> 02fb2bf8
 
     # open the DTM
-    dtm = gdal.Open(args.dtm, gdal.GA_ReadOnly)
+    dtm = gdal.Open(args.input_dtm, gdal.GA_ReadOnly)
     if not dtm:
-        raise RuntimeError("Error: Failed to open DTM {}".format(args.dtm))
+        raise RuntimeError("Error: Failed to open DTM {}".format(args.input_dtm))
 
     dtmDriver = dtm.GetDriver()
     dtmDriverMetadata = dtmDriver.GetMetadata()
@@ -84,7 +57,7 @@
         else:
             eType = gdal.GDT_Float32
         dsm = dtmDriver.Create(
-            args.dsm, xsize=dtm.RasterXSize,
+            args.output_dsm, xsize=dtm.RasterXSize,
             ysize=dtm.RasterYSize, bands=1, eType=eType,
             options=options)
         if (projection):
@@ -116,42 +89,49 @@
         else:
             print("Reading the DTM {} size: ({}, {})\n"
                   "\tbounds: ({}, {}), ({}, {})...".format(
-                      args.dtm, dtm.RasterXSize, dtm.RasterYSize,
+                      args.input_dtm, dtm.RasterXSize, dtm.RasterYSize,
                       dtmBounds[0], dtmBounds[1],
                       dtmBounds[2], dtmBounds[3]))
             dtmRaster = dtm.GetRasterBand(1).ReadAsArray()
             nodata = dtm.GetRasterBand(1).GetNoDataValue()
         print("Nodata: {}".format(nodata))
     else:
-<<<<<<< HEAD
         raise RuntimeError("Driver {} does not supports Create().".format(dtmDriver))
 
     # read the buildings polydata, set Z as a scalar and project to XY plane
     print("Reading the buildings ...")
-    if (os.path.isfile(args.buildings)):
+    if (os.path.isfile(args.input_buildings)):
         polyReader = vtk.vtkXMLPolyDataReader()
-        polyReader.SetFileName(args.buildings)
+        polyReader.SetFileName(args.input_buildings)
         polyReader.Update()
         polyBuildingsVtk = polyReader.GetOutput()
-=======
-        eType = gdal.GDT_Float32
-    dsm = dtmDriver.Create(
-        args.output_dsm, xsize=dtm.RasterXSize,
-        ysize=dtm.RasterYSize, bands=1, eType=eType,
-        options=options)
-    if (projection):
-        # georeference through affine geotransform
-        dsm.SetProjection(projection)
-        dsm.SetGeoTransform(transform)
->>>>>>> 02fb2bf8
     else:
         # assume a folder with OBJ files
-        buildingsFiles = glob.glob(args.buildings + "/*.obj")
+        buildingsFiles = glob.glob(args.input_buildings + "/*.obj")
+        offset = [0.0, 0.0, 0.0]
+        axes = ['x', 'y', 'z']
+        reFloatList = list("#. offset: ([-+]?(\d+(\.\d*)?|\.\d+)([eE][-+]?\d+)?)")
+        with open(buildingsFiles[0]) as f:
+            for i in range(3):
+                reFloatList[1] = axes[i]
+                reFloat = re.compile("".join(reFloatList))
+                line = f.readline()
+                match = reFloat.search(line)
+                if match:
+                    offset[i] = float(match.group(1))
+                else:
+                    break
+        print("Offset: {}".format(offset))
         append = vtk.vtkAppendPolyData()
+        transform = vtk.vtkTransform()
+        transform.Translate(offset[0], offset[1], offset[2])
         for i, buildingsFileName in enumerate(buildingsFiles):
             objReader = vtk.vtkOBJReader()
             objReader.SetFileName(buildingsFileName)
-            append.AddInputConnection(objReader.GetOutputPort())
+            transformFilter = vtk.vtkTransformFilter()
+            transformFilter.SetTransform(transform)
+            transformFilter.SetInputConnection(objReader.GetOutputPort())
+            append.AddInputConnection(transformFilter.GetOutputPort())
         append.Update()
         polyBuildingsVtk = append.GetOutput()
 
@@ -159,7 +139,6 @@
     polyBuildings = dsa.WrapDataObject(polyBuildingsVtk)
     polyElevation = polyBuildings.Points[:, 2]
     if args.render_cls:
-<<<<<<< HEAD
         # label for buildings
         polyElevation[:] = 6
     polyElevationVtk = numpy_support.numpy_to_vtk(polyElevation)
@@ -179,59 +158,6 @@
     trisBuildingsFilter = vtk.vtkTriangleFilter()
     trisBuildingsFilter.SetInputDataObject(polyBuildingsVtk)
     trisBuildingsFilter.Update()
-=======
-        # label for no building
-        dtmRaster = numpy.full([dtm.RasterYSize, dtm.RasterXSize], 2)
-        nodata = 0
-    else:
-        print("Reading the DTM {} size: ({}, {})\n"
-            "\tbounds: ({}, {}), ({}, {})...".format(
-            args.input_dtm, dtm.RasterXSize, dtm.RasterYSize, dtmBounds[0], dtmBounds[1],
-            dtmBounds[2], dtmBounds[3]))
-        dtmRaster = dtm.GetRasterBand(1).ReadAsArray()
-        nodata = dtm.GetRasterBand(1).GetNoDataValue()
-    print("Nodata: {}".format(nodata))
-else:
-    print("Driver {} does not supports Create().".format(dtmDriver))
-    sys.exit(1)
-
-# read the buildings polydata, set Z as a scalar and project to XY plane
-print("Reading the buildings ...")
-if (os.path.isfile(args.input_buildings)):
-    polyReader = vtk.vtkXMLPolyDataReader()
-    polyReader.SetFileName(args.input_buildings)
-    polyReader.Update()
-    polyBuildingsVtk = polyReader.GetOutput()
-else:
-    # assume a folder with OBJ files
-    buildingsFiles = glob.glob(args.input_buildings + "/*.obj")
-    offset = [0.0, 0.0, 0.0]
-    axes = ['x', 'y', 'z']
-    reFloatList = list("#. offset: ([-+]?(\d+(\.\d*)?|\.\d+)([eE][-+]?\d+)?)")
-    with open(buildingsFiles[0]) as f:
-        for i in range(3):
-            reFloatList[1] = axes[i]
-            reFloat = re.compile("".join(reFloatList))
-            line = f.readline()
-            match = reFloat.search(line)
-            if match:
-                offset[i] = float(match.group(1))
-            else:
-                break
-    print("Offset: {}".format(offset))
-    append = vtk.vtkAppendPolyData()
-    transform = vtk.vtkTransform()
-    transform.Translate(offset[0], offset[1], offset[2])
-    for i, buildingsFileName in enumerate(buildingsFiles):
-        objReader = vtk.vtkOBJReader()
-        objReader.SetFileName(buildingsFileName)
-        transformFilter = vtk.vtkTransformFilter()
-        transformFilter.SetTransform(transform)
-        transformFilter.SetInputConnection(objReader.GetOutputPort())
-        append.AddInputConnection(transformFilter.GetOutputPort())
-    append.Update()
-    polyBuildingsVtk = append.GetOutput()
->>>>>>> 02fb2bf8
 
     p2cBuildings = vtk.vtkPointDataToCellData()
     p2cBuildings.SetInputConnection(trisBuildingsFilter.GetOutputPort())
@@ -258,7 +184,7 @@
         print("Converting the DTM into a surface ...")
         # read the DTM as a VTK object
         dtmReader = vtk.vtkGDALRasterReader()
-        dtmReader.SetFileName(args.dtm)
+        dtmReader.SetFileName(args.input_dtm)
         dtmReader.Update()
         dtmVtk = dtmReader.GetOutput()
 
@@ -270,7 +196,6 @@
         tris = vtk.vtkTriangleFilter()
         tris.SetInputConnection(surface.GetOutputPort())
 
-<<<<<<< HEAD
         # Warp the surface by scalar values
         warp = vtk.vtkWarpScalar()
         warp.SetInputConnection(tris.GetOutputPort())
@@ -279,17 +204,6 @@
         warp.SetNormal(0, 0, 1)
         warp.Update()
         dsmScalarRange = warp.GetOutput().GetPointData().GetScalars().GetRange()
-=======
-if (args.render_png):
-    print("Render into a PNG ...")
-    # Show the terrain.
-    print("Converting the DTM into a surface ...")
-    # read the DTM as a VTK object
-    dtmReader = vtk.vtkGDALRasterReader()
-    dtmReader.SetFileName(args.input_dtm)
-    dtmReader.Update()
-    dtmVtk = dtmReader.GetOutput()
->>>>>>> 02fb2bf8
 
         dtmMapper = vtk.vtkPolyDataMapper()
         dtmMapper.SetInputConnection(warp.GetOutputPort())
@@ -326,7 +240,7 @@
         windowToImageFilter.Update()
 
         writerPng = vtk.vtkPNGWriter()
-        writerPng.SetFileName(args.dsm + ".png")
+        writerPng.SetFileName(args.output_dsm + ".png")
         writerPng.SetInputConnection(windowToImageFilter.GetOutputPort())
         writerPng.Write()
     else:
@@ -344,7 +258,6 @@
         camera.SetFocalPoint(focalPoint)
         camera.SetPosition(position)
 
-<<<<<<< HEAD
         valuePass = vtk.vtkValuePass()
         valuePass.SetRenderingMode(vtk.vtkValuePass.FLOATING_POINT)
         # use the default scalar for point data
@@ -364,14 +277,6 @@
         renWin.Render()
         elevationFlatVtk = valuePass.GetFloatImageDataArray(ren)
         valuePass.ReleaseGraphicsResources(renWin)
-=======
-    writerPng = vtk.vtkPNGWriter()
-    writerPng.SetFileName(args.output_dsm + ".png")
-    writerPng.SetInputConnection(windowToImageFilter.GetOutputPort())
-    writerPng.Write()
-else:
-    print("Render into a floating point buffer ...")
->>>>>>> 02fb2bf8
 
         print("Writing the DSM ...")
         elevationFlat = numpy_support.vtk_to_numpy(elevationFlatVtk)
@@ -389,34 +294,14 @@
             # elevation has nans in places other than buildings
             dsmElevation = numpy.fmax(dtmRaster, elevation)
         dsm.GetRasterBand(1).WriteArray(dsmElevation)
-        dsm.GetRasterBand(1).SetNoDataValue(nodata)
-
-
-<<<<<<< HEAD
+        if nodata:
+            dsm.GetRasterBand(1).SetNoDataValue(nodata)
+
+
 if __name__ == '__main__':
     import sys
     try:
         main(sys.argv[1:])
     except Exception as e:
         logging.exception(e)
-        sys.exit(1)
-=======
-    print("Writing the DSM ...")
-    elevationFlat = numpy_support.vtk_to_numpy(elevationFlatVtk)
-    # VTK X,Y corresponds to numpy cols,rows. VTK stores arrays
-    # in Fortran order.
-    elevationTranspose = numpy.reshape(
-        elevationFlat, [dtm.RasterXSize, dtm.RasterYSize], "F")
-    # changes from cols, rows to rows,cols.
-    elevation = numpy.transpose(elevationTranspose)
-    # numpy rows increase as you go down, Y for VTK images increases as you go up
-    elevation = numpy.flip(elevation, 0)
-    if args.buildings_only:
-        dsmElevation = elevation
-    else:
-        # elevation has nans in places other than buildings
-        dsmElevation = numpy.fmax(dtmRaster, elevation)
-    dsm.GetRasterBand(1).WriteArray(dsmElevation)
-    if nodata:
-        dsm.GetRasterBand(1).SetNoDataValue(nodata)
->>>>>>> 02fb2bf8
+        sys.exit(1)