#!/usr/bin/env python

"""
Run the Danesfield processing pipeline on an AOI from start to finish.
"""

import configparser
import datetime
import logging
import os
import re
import subprocess
import sys

# import other tools
import gdal
import generate_dsm
import fit_dtm
import material_classifier
import msi_to_rgb
import orthorectify
import segment_by_height
<<<<<<< HEAD
import kwsemantic_segment
=======
import building_segmentation
>>>>>>> 368cd9e3


def create_working_dir(working_dir, imagery_dir):
    """
    Create working directory for running algorithms
    All files generated by the system are written to this directory.

    :param working_dir: Directory to create for work. Cannot be a subdirectory of `imagery_dir`.
    This is to avoid adding the work images to the pipeline when traversing the `imagery_dir`.
    :type working_dir: str

    :param imagery_dir: Directory where imagery is stored.
    :type imagery_dir: str

    :raises ValueError: If `working_dir` is a subdirectory of `imagery_dir`.
    """
    if not working_dir:
        date_str = str(datetime.datetime.now().timestamp())
        working_dir = 'danesfield-' + date_str.split('.')[0]
    if not os.path.isdir(working_dir):
        os.mkdir(working_dir)
    if os.path.realpath(imagery_dir) in os.path.realpath(working_dir):
        raise ValueError('The working directory ({}) is a subdirectory of the imagery directory '
                         '({}).'.format(working_dir, imagery_dir))
    return working_dir


def ensure_complete_modality(modality_dict, require_rpc=False):
    """
    Ensures that a certain modality (MSI, PAN, SWIR) has all of the required files for computation
    through the whole pipeline.

    :param modality_dict: Mapping of a certain modality to its image, rpc, and info files.
    :type modality_dict: dict

    :param require_rpc: Whether or not to consider the rpc file being present as a requirement for
    a complete modality.
    :type require_rpc: bool
    """
    keys = ['image', 'info']
    if require_rpc:
        keys.append('rpc')
    return all(key in modality_dict for key in keys)


def classify_fpaths(prefix, fpaths, id_to_files, file_type):
    """
    Classify the modality of the paths in ``fpaths`` and store that information in
    ``id_to_files_dict``.

    :param prefix: The prefix to use when validating and classifying the paths in ``fpaths``.
    :type prefix: str

    :param fpaths: The filepaths to classify.
    :type fpaths: [str]

    :param id_to_files: Mapping of the prefix ID to it's associated files.
    :type id_to_files: dict

    :param file_type: The type of file to look for. One of `image`, `info`, or `rpc`. This is the
    key used when updating ``id_to_files_dict``.
    :type file_type: str
    """
    for fpath in fpaths:
        if prefix in fpath:
            if '-P1BS-' in fpath:
                id_to_files[prefix]['pan'][file_type] = fpath
            elif '-M1BS-' in fpath:
                id_to_files[prefix]['msi'][file_type] = fpath
            elif '-A1BS-' in fpath:
                id_to_files[prefix]['swir'][file_type] = fpath

# Note: here are the AOI boundaries for the current AOIs
# D1: 747285 747908 4407065 4407640
# D2: 749352 750082 4407021 4407863
# D3: 477268 478256 3637333 3638307
# D4: 435532 436917 3354107 3355520


def main(config_fpath):
    # Read configuration file
    config = configparser.ConfigParser()
    config.read(config_fpath)

    # This either parses the working directory from the configuration file and passes it to
    # create the working directory or passes None and so some default working directory is
    # created (based on the time of creation)
    working_dir = create_working_dir(config['paths'].get('work_dir'),
                                     config['paths']['imagery_dir'])

    aoi_name = config['aoi']['name']
    aoi_bounds = map(int, config['aoi']['bounds'].split(' '))

    gsd = float(config['params'].get('gsd', 0.25))

    #############################################
    # Run P3D point cloud generation
    #############################################
    # TODO implement running P3D from Docker
    p3d_file = config['paths']['p3d_fpath']

    #############################################
    # Find all NTF and corresponding info tar
    # files
    #############################################
    ntf_fpaths = []
    info_fpaths = []
    for root, dirs, files in os.walk(config['paths']['imagery_dir']):
        ntf_fpaths.extend([os.path.join(root, file)
                           for file in files if file.lower().endswith('.ntf')])
        info_fpaths.extend([os.path.join(root, file)
                            for file in files if file.lower().endswith('.tar')])

    # We look for the rpc files in a different dir
    rpc_fpaths = []
    for root, dirs, files in os.walk(config['paths'].get('rpc_dir')):
        rpc_fpaths.extend([os.path.join(root, file)
                           for file in files if file.lower().endswith('.rpc')])

    # We start with prefixes as a set so that we're only adding the unique ones.
    prefixes = set()
    prefix_regex = re.compile('[0-9]{2}[A-Z]{3}[0-9]{8}-')
    for ntf_fpath in ntf_fpaths:
        prefix = prefix_regex.search(ntf_fpath)
        if prefix:
            prefixes.add(prefix.group(0).rstrip('-'))
    prefixes = list(prefixes)

    # Group the modalities with the collection data prefix
    collection_id_to_files = {}
    incomplete_ids = []
    for prefix in prefixes:
        collection_id_to_files[prefix] = {
            'pan': {},
            'pansharpened_fpath': '',
            'rgb_fpath': '',
            'msi': {},
            'swir': {},
            'angle': -1,
        }

        classify_fpaths(prefix, ntf_fpaths, collection_id_to_files, 'image')
        classify_fpaths(prefix, rpc_fpaths, collection_id_to_files, 'rpc')
        classify_fpaths(prefix, info_fpaths, collection_id_to_files, 'info')

        # If we didn't pick up all of the modalities, then delete the entry from the dictionary.
        # For now, we aren't running the check on SWIR.
        complete = (ensure_complete_modality(collection_id_to_files[prefix]['pan'],
                                             require_rpc=True)
                    and ensure_complete_modality(collection_id_to_files[prefix]['msi'],
                                                 require_rpc=True))

        if not complete:
            logging.warning("Don't have complete modality for collection ID: '{}', skipping!"
                            .format(prefix))
            del collection_id_to_files[prefix]
            incomplete_ids.append(prefix)

    #############################################
    # Render DSM from P3D point cloud
    #############################################

    dsm_file = os.path.join(working_dir, aoi_name + '_P3D_DSM.tif')
    cmd_args = [dsm_file, '-s', p3d_file, '--bounds']
    cmd_args += list(map(str, aoi_bounds))
    cmd_args += ['--gsd', str(gsd)]
    logging.info("---- Running generate_dsm.py ----")
    logging.debug(cmd_args)
    generate_dsm.main(cmd_args)

    #############################################
    # Fit DTM to the DSM
    #############################################

    dtm_file = os.path.join(working_dir, aoi_name + '_DTM.tif')
    cmd_args = [dsm_file, dtm_file]
    logging.info("---- Running fit_dtm.py ----")
    logging.debug(cmd_args)
    fit_dtm.main(cmd_args)

    #############################################
    # Orthorectify images
    #############################################

    # For each source image (PAN and MSI) call orthorectify.py
    # needs to use the DSM, DTM from above and Raytheon RPC file,
    # which is a by-product of P3D.
    for collection_id, files in collection_id_to_files.items():
        # Orthorectify the pan images
        pan_ntf_fpath = files['pan']['image']
        pan_fname = os.path.splitext(os.path.split(pan_ntf_fpath)[1])[0]
        pan_ortho_img_fpath = os.path.join(working_dir, '{}_ortho.tif'.format(pan_fname))
        cmd_args = [pan_ntf_fpath, dsm_file, pan_ortho_img_fpath, '--dtm', dtm_file]

        pan_rpc_fpath = files['pan'].get('rpc', None)
        if pan_rpc_fpath:
            cmd_args.extend(['--raytheon-rpc', pan_rpc_fpath])

        orthorectify.main(cmd_args)
        files['pan']['ortho_img_fpath'] = pan_ortho_img_fpath

        # Orthorectify the msi images
        msi_ntf_fpath = files['msi']['image']
        msi_fname = os.path.splitext(os.path.split(msi_ntf_fpath)[1])[0]
        msi_ortho_img_fpath = os.path.join(working_dir, '{}_ortho.tif'.format(msi_fname))
        cmd_args = [msi_ntf_fpath, dsm_file, msi_ortho_img_fpath, '--dtm', dtm_file]

        msi_rpc_fpath = files['msi'].get('rpc', None)
        if msi_rpc_fpath:
            cmd_args.extend(['--raytheon-rpc', msi_rpc_fpath])

        orthorectify.main(cmd_args)
        files['msi']['ortho_img_fpath'] = msi_ortho_img_fpath
    #
    # Note: we may eventually select a subset of input images
    # on which to run this and the following steps

    #############################################
    # Pansharpen images
    #############################################
    # Call gdal_pansharpen.py (from GDAL, not Danesfield) like this:
    #    gdal_pansharpen.py PAN_image MSI_image output_image
    # on each of the pairs of matching PAN and MSI orthorectified
    # images from the step above
    logging.info('---- Pansharpening {} image pairs ----'.format(
                 len(collection_id_to_files.keys())))
    lowest_angle = float('inf')
    most_nadir_collection_id = ''
    for collection_id, files in collection_id_to_files.items():
        ortho_pan_fpath = files['pan']['ortho_img_fpath']
        ortho_msi_fpath = files['msi']['ortho_img_fpath']
        logging.info('\t Running on pair ({}, {})'.format(ortho_pan_fpath, ortho_msi_fpath))
        pansharpened_output_image = os.path.join(working_dir,
                                                 '{}_ortho_pansharpened.tif'.format(collection_id))
        cmd_args = ['gdal_pansharpen.py', ortho_pan_fpath, ortho_msi_fpath,
                    pansharpened_output_image]
        subprocess.run(cmd_args)
        files['pansharpened_fpath'] = pansharpened_output_image
        angle = float(gdal.Open(files['pan']['image'],
                                gdal.GA_ReadOnly).GetMetadata()['NITF_CSEXRA_OBLIQUITY_ANGLE'])
        if angle < lowest_angle:
            lowest_angle = angle
            most_nadir_collection_id = collection_id

    #############################################
    # Convert to 8-bit RGB
    #############################################
    # call msi_to_rgb.py on each of the previous Pansharpened images
    # with the '-b' flag to make byte images
    logging.info('---- Convert pansharpened MSI images to RGB ----')
    for collection_id, files in collection_id_to_files.items():
        rgb_image_fpath = os.path.join(working_dir, '{}_rgb_byte_image.tif'.format(collection_id))
        msi_image_fpath = files['pansharpened_fpath']

        cmd_args = [msi_image_fpath, rgb_image_fpath, '-b']
        msi_to_rgb.main(cmd_args)
        files['rgb_fpath'] = rgb_image_fpath

    #############################################
    # Segment by Height and Vegetation
    #############################################
    # Call segment_by_height.py using the DSM, DTM, and *one* of the
    # pansharpened images above.  We've been manually picking the most
    # nadir one.  We could do that here or generalize the code to average
    # or otherwise combine the NDVI map from multiple images.
    # the output here has the suffix _threshold_CLS.tif.
    logging.info('---- Segmenting by Height and Vegetation ----')
    # Choose the most NADIR image
    most_nadir_pan_fpath = collection_id_to_files[most_nadir_collection_id]['pansharpened_fpath']
    ndvi_output_fpath = os.path.join(working_dir, 'ndvi.tif')
    threshold_output_mask_fpath = os.path.join(working_dir, 'threshold_CLS.tif')
    cmd_args = [dsm_file, dtm_file, threshold_output_mask_fpath, '--msi', most_nadir_pan_fpath,
                '--ndvi', ndvi_output_fpath]
    segment_by_height.main(cmd_args)

    #############################################
    # UNet Semantic Segmentation
    #############################################
    # Call kwsemantic_segment.py using the DSM, DTM, and the most
    # nadir rgb and pansharpened images as selected / processed above.
    # Two output files will be generated by kwsemantic_segment.py, one
    # with the suffix _prob.tif, the other with the suffix _mask.tif
    logging.info('---- Running UNet Semantic Segmentation ----')
    semantic_output_prefix = os.path.join(working_dir, 'semantic')
    # Use the most nadir image for rgb
    most_nadir_rgb_fpath = collection_id_to_files[most_nadir_collection_id]['rgb_fpath']
    cmd_args = [config['semantic']['config_fpath'],
                config['semantic']['model_fpath'],
                most_nadir_rgb_fpath,
                dsm_file,
                dtm_file,
                most_nadir_pan_fpath,
                semantic_output_prefix]
    kwsemantic_segment.main(cmd_args)
    # Paths to output files generated by kwsemantic_segment.py
    # semantic_prob_fpath = "{}_prob.tif".format(semantic_output_prefix)
    # semantic_mask_fpath = "{}_semantic_CLS.tif".format(semantic_output_prefix)

    #############################################
    # Columbia Building Segmentation
    #############################################
    # Run building_segmentation.py
    logging.info('---- Running building segmentation ----')

<<<<<<< HEAD
=======
    most_nadir_pan_fpath = collection_id_to_files[most_nadir_collection_id]['pansharpened_fpath']
    most_nadir_rgb_fpath = collection_id_to_files[most_nadir_collection_id]['rgb_fpath']
    cmd_args = ["--rgb_image", most_nadir_rgb_fpath,
                "--msi_image", most_nadir_pan_fpath,
                "--dsm", dsm_file,
                "--dtm", dtm_file,
                "--model_path", config['building']['model_fpath_prefix'],
                "--save_dir", working_dir,
                "--output_tif"]
    building_segmentation.main(cmd_args)
    # Output files
    # bldg_segmentation_predict = "{}/predict.png".format(working_dir)
    # If the "--output_tif" argument is provided:
    # bldg_segmentation_CLS_Float = "{}/CU_CLS_Float.tif".format(working_dir)

>>>>>>> 368cd9e3
    #############################################
    # Material Segmentation
    #############################################
    logging.info('---- Running material segmentation classifier ----')
    cmd_args = ['--image_paths']
    # We build these up separately because they have to be 1-to-1 on the command line and
    # dictionaries are unordered
    img_paths = []
    info_paths = []
    for collection_id, files in collection_id_to_files.items():
        img_paths.append(files['msi']['ortho_img_fpath'])
        info_paths.append(files['msi']['info'])
    cmd_args.extend(img_paths)
    cmd_args.append('--info_paths')
    cmd_args.extend(info_paths)
    cmd_args.extend(['--output_dir', working_dir,
                     '--model_path', config['material']['model_fpath'],
                     '--batch_size', str(config['material'].get('batch_size', 1024))])
    if config['material'].getboolean('cuda'):
            cmd_args.append('--cuda')
    logging.info(cmd_args)
    material_classifier.main(cmd_args)

    #############################################
    # PointNet Geon Extraction
    #############################################

    # Collaborate with Xu Zhang (at Columbia) on what to run here

    #############################################
    # Roof Geon Extraction
    #############################################

    # Collaborate with Zhixin Li (and others at Purdue) on what to run here
    # David Stoup is helping with conda packaging

    #############################################
    # Texture Mapping
    #############################################

    # Collaborate with Bastien Jacquet on what to run here
    # Dan Lipsa is helping with conda packaging


if __name__ == '__main__':
    loglevel = os.environ.get('LOGLEVEL', 'INFO').upper()
    logging.basicConfig(level=loglevel)

    main(sys.argv[1:])<|MERGE_RESOLUTION|>--- conflicted
+++ resolved
@@ -20,11 +20,8 @@
 import msi_to_rgb
 import orthorectify
 import segment_by_height
-<<<<<<< HEAD
 import kwsemantic_segment
-=======
 import building_segmentation
->>>>>>> 368cd9e3
 
 
 def create_working_dir(working_dir, imagery_dir):
@@ -329,8 +326,6 @@
     # Run building_segmentation.py
     logging.info('---- Running building segmentation ----')
 
-<<<<<<< HEAD
-=======
     most_nadir_pan_fpath = collection_id_to_files[most_nadir_collection_id]['pansharpened_fpath']
     most_nadir_rgb_fpath = collection_id_to_files[most_nadir_collection_id]['rgb_fpath']
     cmd_args = ["--rgb_image", most_nadir_rgb_fpath,
@@ -346,7 +341,6 @@
     # If the "--output_tif" argument is provided:
     # bldg_segmentation_CLS_Float = "{}/CU_CLS_Float.tif".format(working_dir)
 
->>>>>>> 368cd9e3
     #############################################
     # Material Segmentation
     #############################################
